import sys
from io import TextIOWrapper
from typing import Optional, TextIO, Union

from Bio.PDB.Model import Model
from Bio.PDB.NeighborSearch import NeighborSearch
from Bio.PDB.Structure import Structure

from prodigy_prot.modules import aa_properties
from prodigy_prot.modules.freesasa_tools import execute_freesasa_api
from prodigy_prot.modules.models import IC_NIS
from prodigy_prot.modules.utils import dg_to_kd


def calculate_ic(
    model: Model, d_cutoff: float = 5.5, selection: Optional[dict[str, int]] = None
) -> list:
    """
    Calculates intermolecular contacts in a parsed struct object.
    """
    atom_list = list(model.get_atoms())
    ns = NeighborSearch(atom_list)
    all_list = ns.search_all(radius=d_cutoff, level="R")

    assert all_list is not None

    if selection:
        _sd = selection

        def _chain(x):
            return x.parent.id

        ic_list = [
            c
            for c in all_list
            if (_chain(c[0]) in _sd and _chain(c[1]) in _sd)
            and (_sd[_chain(c[0])] != _sd[_chain(c[1])])
        ]
    else:
        ic_list = [c for c in all_list if c[0].parent.id != c[1].parent.id]

    if not ic_list:
        raise ValueError("No contacts found for selection")

    ic_list.sort()
    return ic_list


def analyse_contacts(contact_list: list) -> dict[str, float]:
    """
    Enumerates and classifies contacts based on the chemical characteristics
    of the participating amino acids.
    """

    bins = {
        "AA": 0.0,
        "PP": 0.0,
        "CC": 0.0,
        "AP": 0.0,
        "CP": 0.0,
        "AC": 0.0,
        "LL": 0.0,
        "BL": 0.0,
        "BB": 0.0 
    }

    _data = aa_properties.aa_character_ic
    for res_i, res_j in contact_list:
        i = _data.get(res_i.resname)
        j = _data.get(res_j.resname)
        if i is not None and j is not None:
            contact_type = "".join(sorted((i, j)))
            bins[contact_type] += 1

    _data = aa_properties.aa_character_hydro
    for res_i, res_j in contact_list:
        i = _data.get(res_i.resname)
        j = _data.get(res_j.resname)
        if i is not None and j is not None:
            contact_type = "".join(sorted((i, j)))
            bins[contact_type] += 1

    return bins


def analyse_nis(sasa_dict: dict, acc_threshold: float = 0.05) -> list[float]:
    """
    Returns the percentages of apolar, polar, and charged
    residues at the interface, according to an accessibility
    criterion.
    """

    _data = aa_properties.aa_character_protorp

    def _char_to_index(x):
        return {"A": 0, "C": 1, "P": 2}.get(x)

    count = [0, 0, 0]

    for res, rsa in sasa_dict.items():
        _, resn, _ = res
        if rsa >= acc_threshold:
            aa_character = _data[resn]
            aa_index = _char_to_index(aa_character)
            assert aa_index is not None
            count[aa_index] += 1

    percentages = [100.0 * x / sum(count) for x in count]
    #print('fraction of hydrophobic buried could be a feature, but probably better do actual BSA')
    #print('[+] No. of buried interface residues: {0}'.format(sum(count)))
    return percentages


class Prodigy:
    # init parameters
    def __init__(
        self,
        model: Model,
        name: str = "",
        selection: Optional[list[str]] = None,
        temp: float = 25.0,
    ):
        self.temp = float(temp)
        if selection is None:
            self.selection = [chain.id for chain in model.get_chains()]
        else:
            self.selection = selection
        self.model = model
        self.name = name
        self.ic_network: list = []
        self.bins: dict[str, float] = {
            "CC": 0.0,
            "CP": 0.0,
            "AC": 0.0,
            "PP": 0.0,
            "AP": 0.0,
            "AA": 0.0,
            "LL": 0.0,
            "BL": 0.0,
            "BB": 0.0
        }

        self.nis_a = 0.0
        self.nis_c = 0.0
        self.nis_p = 0.0
        self.ba_val = 0.0
        self.kd_val = 0.0

    def predict(
        self,
        temp: Optional[float] = None,
        distance_cutoff: float = 5.5,
        acc_threshold: float = 0.05,
    ):
        if temp is not None:
            self.temp = temp
        # Make selection dict from user option or PDB chains
        selection_dict: dict[str, int] = {}
        for igroup, group in enumerate(self.selection):
            chains = group.split(",")
            for chain in chains:
                if chain in selection_dict:
                    errmsg = "Selections must be disjoint sets: " f"{chain} is repeated"
                    raise ValueError(errmsg)
                selection_dict[chain] = igroup

        # Contacts
        self.ic_network = calculate_ic(
            self.model, d_cutoff=distance_cutoff, selection=selection_dict
        )
        
        self.bins = analyse_contacts(self.ic_network)
        print(self.bins)

        # SASA
<<<<<<< HEAD
        _, cmplx_sasa = execute_freesasa_api(self.structure)
        self.nis_a, self.nis_c, self.nis_p = analyse_nis(cmplx_sasa, acc_threshold=acc_threshold)
=======
        _, cmplx_sasa = execute_freesasa_api(self.model)
        self.nis_a, self.nis_c, _ = analyse_nis(cmplx_sasa, acc_threshold=acc_threshold)
>>>>>>> b64552b9

        # Affinity Calculation
        self.ba_val = IC_NIS(
            self.bins["CC"],
            self.bins["AC"],
            self.bins["PP"],
            self.bins["AP"],
            self.nis_a,
            self.nis_c,
        )
        self.kd_val = dg_to_kd(self.ba_val, self.temp)

    def as_dict(self) -> dict:
        return_dict = {
            "model": self.model.id,
            "selection": self.selection,
            "temp": self.temp,
            "ICs": len(self.ic_network),
            "nis_a": self.nis_a,
            "nis_c": self.nis_c,
            "nis_p": self.nis_p,
            "ba_val": self.ba_val,
            "kd_val": self.kd_val,
        }
        return_dict.update(self.bins)
        return return_dict

    def print_prediction(self, outfile: str = "", quiet: bool = False) -> None:
        handle: Union[TextIOWrapper, TextIO]
        if outfile:
            handle = open(outfile, "w")
        else:
            handle = sys.stdout

        if quiet:
            handle.write("{0}\t{1:8.3f}\n".format(self.name, self.ba_val))
        else:
            handle.write(
                "[+] No. of intermolecular contacts: {0}\n".format(len(self.ic_network))
            )
            handle.write(
                "[+] No. of Charged-Charged contacts: {0}\n".format(self.bins["CC"])
            )
            handle.write(
                "[+] No. of Charged-Polar contacts: {0}\n".format(self.bins["CP"])
            )
            handle.write(
                "[+] No. of Charged-Apolar contacts: {0}\n".format(self.bins["AC"])
            )
            handle.write(
                "[+] No. of Polar-Polar contacts: {0}\n".format(self.bins["PP"])
            )
            handle.write(
                "[+] No. of Apolar-Polar contacts: {0}\n".format(self.bins["AP"])
            )
            handle.write(
                "[+] No. of Apolar-Apolar contacts: {0}\n".format(self.bins["AA"])
            )
            
            handle.write(
                "[+] No. of hydrophiLic-hydrophiLic contacts: {0}\n".format(self.bins["LL"])
            )
            handle.write(
                "[+] No. of hydrophoBic-hydrophiLic contacts: {0}\n".format(self.bins["BL"])
            )
            handle.write(
                "[+] No. of hydrophoBic-hydrophoBic contacts: {0}\n".format(self.bins["BB"])
            )
            
            handle.write(
                "[+] Percentage of Polar NIS residues: {0:3.2f}\n".format(self.nis_p)
            )
            handle.write(
                "[+] Percentage of Apolar NIS residues: {0:3.2f}\n".format(self.nis_a)
            )
            handle.write(
                "[+] Percentage of Charged NIS residues: {0:3.2f}\n".format(self.nis_c)
            )
            handle.write(
                "[++] predicted binding "
                "affinity (kcal.mol-1): {0:8.1f}\n".format(self.ba_val)
            )
            handle.write(
                "[++] predicted dissociation constant (M) at {:.1f}˚C:"
                " {:8.1e}\n".format(self.temp, self.kd_val)
            )

        if handle is not sys.stdout:
            handle.close()

    def print_contacts(self, outfile: str = "") -> None:
        handle: Union[TextIOWrapper, TextIO]
        if outfile:
            handle = open(outfile, "w")
        else:
            handle = sys.stdout

        for res1, res2 in self.ic_network:
            _fmt_str = (
                "{0.resname:>5s} {0.id[1]:5} {0.parent.id:>3s} {1.resname:>5s}"
                " {1.id[1]:5} {1.parent.id:>3s}\n"
            )
            if res1.parent.id not in self.selection[0]:
                res1, res2 = res2, res1
            handle.write(_fmt_str.format(res1, res2))

        if handle is not sys.stdout:
            handle.close()

    def print_pymol_script(self, outfile: str = "") -> None:
        # Writing output PYMOL: pml script
        # initialize array with chains and save chain selection string
        selection_strings = []
        chains: dict[str, set] = {}
        for s in self.selection:
            selection_strings.append(s.replace(",", "+"))
            for c in s.split(","):
                chains[c] = set()

        # loop over pairs and add interface residues to respective chains
        for pair in self.ic_network:
            for r in pair:
                chains[r.parent.id].add(str(r.id[1]))

        # set output stream
        handle = open(outfile, "w") if outfile else sys.stdout

        # write default setup strings
        handle.writelines(
            [
                "color silver\n",
                "as cartoon\n",
                "bg_color white\n",
                "center\n",
                "color lightblue, chain {}\n".format(selection_strings[0]),
                "color lightpink, chain {}\n".format(selection_strings[1]),
            ]
        )

        # loop over interfaces construct selection strings
        #  and write interface related commands
        for color, iface in [("blue", 1), ("hotpink", 2)]:
            p_sel_string = " or ".join(
                [
                    "chain {} and resi {}".format(c, "+".join(chains[c]))
                    for c in selection_strings[iface - 1].split("+")
                ]
            )
            handle.write("select iface{},  {}\n".format(iface, p_sel_string))
            handle.write("color {}, iface{}\n".format(color, iface))
            handle.write("show sticks, iface{}\n".format(iface))

        # close file handle if applicable
        if handle is not sys.stdout:
            handle.close()<|MERGE_RESOLUTION|>--- conflicted
+++ resolved
@@ -173,13 +173,8 @@
         print(self.bins)
 
         # SASA
-<<<<<<< HEAD
-        _, cmplx_sasa = execute_freesasa_api(self.structure)
+        _, cmplx_sasa = execute_freesasa_api(self.model)
         self.nis_a, self.nis_c, self.nis_p = analyse_nis(cmplx_sasa, acc_threshold=acc_threshold)
-=======
-        _, cmplx_sasa = execute_freesasa_api(self.model)
-        self.nis_a, self.nis_c, _ = analyse_nis(cmplx_sasa, acc_threshold=acc_threshold)
->>>>>>> b64552b9
 
         # Affinity Calculation
         self.ba_val = IC_NIS(
